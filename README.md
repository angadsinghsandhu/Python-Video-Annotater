--- conflicted
+++ resolved
@@ -32,7 +32,6 @@
 | Release Date      | 2024-01-24                                     |
 | Last Updated      | 2024-07-18                                     |
 
-<<<<<<< HEAD
 ## How to Install
 
 1. Clone the repository to your local machine using the following command:
@@ -47,14 +46,11 @@
 pip install -r requirements.txt
 ```
 
-1. Run the application using the following command:
-=======
 ## HOW TO USE
 
 link to file : [HOW_TO_USE](https://github.com/angadsinghsandhu/Python-Video-Annotater/blob/main/HOW_TO_USE.pdf)
 
 Run application on command line using following command:
->>>>>>> 74d00924
 
 ```bash
 python -m main
